--- conflicted
+++ resolved
@@ -1,127 +1,4 @@
 # Vouse Server
-<<<<<<< HEAD
-
-A NestJS backend server for managing social media posts, metrics collection, and user authentication.
-
-## Project Architecture
-
-The application is structured as a modular NestJS application with the following components:
-
-```
-src/
-├── auth/                  # Firebase authentication
-├── common/                # Shared utilities and middleware
-├── config/                # App configuration
-├── notifications/         # Push notifications service
-├── posts/                 # Post management and metrics
-├── users/                 # User profile management
-└── x/                     # Twitter API integration
-```
-
-### Core Modules
-
-- **Auth Module**: Firebase authentication integration with guards and decorators
-- **Common Module**: Shared utilities, middleware, and types
-- **Users Module**: User profile management and connections
-- **Posts Module**: Social media post scheduling and metrics tracking
-- **Notifications Module**: Push notification service
-- **X Module**: Twitter API v2 integration for posting and metrics collection
-
-## Getting Started
-
-### Prerequisites
-
-- Node.js (v16+)
-- PostgreSQL
-- Redis (for queues and caching)
-- Firebase project (for authentication)
-
-### Installation
-
-1. Clone the repository:
-   ```bash
-   git clone <repository-url>
-   cd vouse-server
-   ```
-
-2. Install dependencies:
-   ```bash
-   npm install
-   ```
-
-3. Configure environment variables in the existing `.env` file
-
-5. Start the development server:
-   ```bash
-   npm run start:dev
-   ```
-
-## Recent Improvements
-
-### Type Safety Enhancements
-
-- Enabled TypeScript strict mode with proper type checking
-- Added comprehensive type definitions for API responses
-- Implemented type guards for safe type checking
-- Enhanced error handling with proper typing
-
-### Security Improvements
-
-- Updated Firebase authentication with proper environment validation
-- Enhanced token validation with claims verification
-- Added AES-256-GCM encryption for sensitive data
-- Implemented secure request logging with PII redaction
-
-### Architecture Refinements
-
-- Created a Common module for shared functionality
-- Improved middleware organization
-- Enhanced error handling patterns
-- Added graceful shutdown handling
-
-## Code Quality Tools
-
-- **ESLint**: Enhanced typescript-eslint configuration
-- **TypeScript**: Strict mode enabled
-- **Helper Scripts**: Added utilities for type improvement
-
-## Development Scripts
-
-- `npm run start:dev`: Start development server with hot-reload
-- `npm run lint`: Run ESLint checks
-- `npm run test`: Run Jest tests
-- `./scripts/update-typings.sh`: Identify and fix typing issues
-
-## Ongoing Improvements
-
-The following areas require further attention:
-
-1. **Type Safety**: Replace remaining `any` types with proper interfaces
-2. **API Documentation**: Add OpenAPI/Swagger documentation
-3. **Error Handling**: Implement global exception filters
-4. **Testing**: Increase unit and integration test coverage
-5. **Performance**: Add response caching where appropriate
-
-## Troubleshooting
-
-If you encounter TypeScript errors after upgrading to strict mode:
-
-1. Run the update-typings script:
-   ```bash
-   ./scripts/update-typings.sh
-   ```
-
-2. Address the most common issues:
-   - Replace `any` types with specific interfaces from `common/types`
-   - Add proper return types to all controller methods
-   - Fix template literal expressions with proper type assertions
-   - Use `asApiError` utility for error handling
-   - Fix promise handling with proper async/await or void operator
-
-## License
-
-UNLICENSED
-=======
 
 <div align="center">
   <h1>Vouse Backend API</h1>
@@ -390,5 +267,4 @@
 
 ---
 
-For frontend documentation, see the [vouse_flutter README](../vouse_flutter/README.md).
->>>>>>> 61ea07e9
+For frontend documentation, see the [vouse_flutter README](../vouse_flutter/README.md).